--- conflicted
+++ resolved
@@ -889,26 +889,22 @@
         elif self.model == 'RVmodel':
             v = np.zeros_like(t)
 
-<<<<<<< HEAD
         if include_planets:
+
+            # known_object ?
+            if self.KO:
+                pars = sample[self.indices['KOpars']].copy()
+                for j in range(self.nKO):
+                    P = pars[j + 0 * self.nKO]
+                    K = pars[j + 1 * self.nKO]
+                    phi = pars[j + 2 * self.nKO]
+                    t0 = self.M0_epoch - (P * phi) / (2. * np.pi)
+                    ecc = pars[j + 3 * self.nKO]
+                    w = pars[j + 4 * self.nKO]
+                    v += keplerian(t, P, K, ecc, w, t0, 0.)
+
             # get the planet parameters for this sample
             pars = sample[self.indices['planets']].copy()
-=======
-        # known_object ?
-        if self.KO:
-            pars = sample[self.indices['KOpars']].copy()
-            for j in range(self.nKO):
-                P = pars[j + 0 * self.nKO]
-                K = pars[j + 1 * self.nKO]
-                phi = pars[j + 2 * self.nKO]
-                t0 = self.M0_epoch - (P * phi) / (2. * np.pi)
-                ecc = pars[j + 3 * self.nKO]
-                w = pars[j + 4 * self.nKO]
-                v += keplerian(t, P, K, ecc, w, t0, 0.)
-
-        # get the planet parameters for this sample
-        pars = sample[self.indices['planets']].copy()
->>>>>>> 4fda8aaa
 
             # how many planets in this sample?
             # nplanets = pars.size / self.n_dimensions
