"""
This module defines the `KimaResults` class to hold results from a run.
"""

import os, sys
import pickle
import zipfile
import tempfile
from copy import copy, deepcopy
from string import ascii_lowercase

from .keplerian import keplerian
from .GP import GP, QPkernel, GP_celerite, QPkernel_celerite, KERNEL
from .utils import (need_model_setup, get_planet_mass,
                    get_planet_semimajor_axis, percentile68_ranges,
                    percentile68_ranges_latex, read_datafile, lighten_color,
                    wrms, get_prior, hyperprior_samples, get_star_name,
                    get_instrument_name)

from . import display

import matplotlib.pyplot as plt
import numpy as np
from scipy.stats import gaussian_kde, uniform, randint as discrete_uniform
try:  # only available in scipy 1.1.0
    from scipy.signal import find_peaks
except ImportError:
    find_peaks = None
import corner

try:
    from astroML.plotting import hist_tools
    hist_tools_available = True
except ImportError:
    hist_tools_available = False

pathjoin = os.path.join
colors = ["#9b59b6", "#3498db", "#95a5a6", "#e74c3c", "#34495e", "#2ecc71"]


def _read_priors(setup):
    priors = list(setup['priors.general'].values())
    prior_names = list(setup['priors.general'].keys())
    try:
        for section in ('priors.planets', 'priors.hyperpriors', 'priors.GP'):
            try:
                priors += list(setup[section].values())
                prior_names += list(setup[section].keys())
            except KeyError:
                continue

        priors += list(setup['priors.known_object'].values())
        prior_names += [
            'KO_' + k for k in setup['priors.known_object'].keys()
        ]
    except KeyError:
        pass

    priors = {
        n: v
        for n, v in zip(prior_names, [get_prior(p) for p in priors])
    }

    return priors


class KimaResults(object):
    """ A class to hold, analyse, and display the results from kima """

    _debug = False

    def __init__(self, options, data_file=None, save_plots=False,
                 return_figs=True, verbose=False,
                 hyperpriors=None, trend=None, GPmodel=None,
                 posterior_samples_file='posterior_sample.txt'):

        self.options = options
        self.save_plots = save_plots
        self.return_figs = return_figs
        self.verbose = verbose

        self.removed_crossing = False
        self.removed_roche_crossing = False

        pwd = os.getcwd()
        path_to_this_file = os.path.abspath(__file__)
        top_level = os.path.dirname(os.path.dirname(path_to_this_file))

        self.setup = setup = read_model_setup()
        try:
            self.model = setup['kima']['model']
        except KeyError:
            self.model = 'RVmodel'

        if self.model not in ('RVmodel', 'RVFWHMmodel', 'RV_binaries_model'):
            print(self.model)
            raise NotImplementedError(self.model)
        if self._debug:
            print('model:', self.model)

        try:
            self.fix = setup['kima']['fix'] == 'true'
            self.npmax = int(setup['kima']['npmax'])
        except KeyError:
            self.fix = True
            self.npmax = 0

        # read the priors
        self.priors = _read_priors(setup)
        if self._debug:
            print('finished reading priors')

        # and the data
        self._read_data()
        if self._debug:
            print('finished reading data')


        self.posterior_sample = np.atleast_2d(
            np.loadtxt(posterior_samples_file))

        try:
            self.posterior_lnlike = np.atleast_2d(
                np.loadtxt('posterior_sample_info.txt'))
            self.lnlike_available = True
        except IOError:
            self.lnlike_available = False
            print('Could not find file "posterior_sample_info.txt", '\
                  'log-likelihoods will not be available.')

        try:
            self.sample = np.atleast_2d(np.loadtxt('sample.txt'))
            self.sample_info = np.atleast_2d(np.loadtxt('sample_info.txt'))
            with open('sample.txt', 'r') as fs:
                header = fs.readline()
                header = header.replace('#', '').replace('  ', ' ').strip()
                self.parameters = header.split(' ')

            # different sizes can happen when running the model and sample_info
            # was updated while reading sample.txt
            if self.sample.shape[0] != self.sample_info.shape[0]:
                minimum = min(self.sample.shape[0], self.sample_info.shape[0])
                self.sample = self.sample[:minimum]
                self.sample_info = self.sample_info[:minimum]
        except IOError:
            self.sample = None
            self.sample_info = None

        self.indices = {}
        self.total_parameters = 0

        # if model == 'RVFWHMmodel':
        #     self._read_parameters()

        self._current_column = 0
        # read jitters
        self._read_jitters()
        # find trend in the compiled model and read it
        self._read_trend()
        # multiple instruments? read offsets
        self._read_multiple_instruments()
        # activity indicator correlations?
        self._read_actind_correlations()
        # find GP in the compiled model
        self._read_GP()
        # find MA in the compiled model
        self._read_MA()
        # find KO in the compiled model
        self._read_KO()

        # how many parameters per component
        self.n_dimensions = int(self.posterior_sample[0, self._current_column])
        self._current_column += 1

        # maximum number of components
        self.max_components = int(self.posterior_sample[0,
                                                        self._current_column])
        self._current_column += 1

        # find hyperpriors in the compiled model
        self.hyperpriors = setup['kima']['hyperpriors'] == 'true'

        # number of hyperparameters (muP, wP, muK)
        if self.hyperpriors:
            n_dist_print = 3
            istart = self._current_column
            iend = istart + n_dist_print
            self._current_column += n_dist_print
            self.indices['hyperpriors'] = slice(istart, iend)
        else:
            n_dist_print = 0

        # if hyperpriors, then the period is sampled in log
        self.log_period = self.hyperpriors

        # the column with the number of planets in each sample
        self.index_component = self._current_column
        # # try to correct fix and npmax
        uni = np.unique(self.posterior_sample[:, self.index_component])
        if uni.size > 1:
            self.fix = False
        self.npmax = int(uni.max())

        if not self.fix:
            self.priors['np_prior'] = discrete_uniform(0, self.npmax+1)

        self.indices['np'] = self.index_component
        self._current_column += 1

        # indices of the planet parameters
        n_planet_pars = self.max_components * self.n_dimensions
        istart = self._current_column
        iend = istart + n_planet_pars
        self._current_column += n_planet_pars
        self.indices['planets'] = slice(istart, iend)
        for j, p in zip(range(self.n_dimensions), ('P', 'K', 'φ', 'e', 'ω', 'ωdot')):
            iend = istart + self.max_components
            self.indices[f'planets.{p}'] = slice(istart, iend)
            istart += self.max_components

        # staleness (ignored)
        self._current_column += 1

        # student-t likelihood?
        self.studentT = self.setup['kima']['studentt'] == 'true'
        if self.studentT:
            self.nu = self.posterior_sample[:, self._current_column]
            self.indices['nu'] = self._current_column
            self._current_column += 1

        if self.model == 'RVFWHMmodel':
            self.C2 = self.posterior_sample[:, self._current_column]
            self.indices['C2'] = self._current_column
            self._current_column += 1

        self.vsys = self.posterior_sample[:, -1]
        self.indices['vsys'] = -1

        # build the marginal posteriors for planet parameters
        self.get_marginals()

        # make the plots, if requested
        self.make_plots(options, self.save_plots)


    def __repr__(self):
        return f'KimaResults(lnZ={self.evidence:.1f}, ESS={self.ESS})'

    def _read_data(self):
        setup = self.setup
        section = 'data' if 'data' in setup else 'kima'

        try:
            self.multi = setup[section]['multi'] == 'true'
        except KeyError:
            self.multi = False

        if self.multi:
            if setup[section]['files'] == '':
                # multi is true but in only one file
                data_file = setup[section]['file']
                self.multi_onefile = True
            else:
                data_file = setup[section]['files'].split(',')[:-1]
                self.multi_onefile = False
                # raise NotImplementedError('TO DO')
        else:
            data_file = setup[section]['file']

        if self.verbose:
            print('Loading data file %s' % data_file)
        self.data_file = data_file

        self.data_skip = int(setup[section]['skip'])
        self.units = setup[section]['units']
        self.M0_epoch = float(setup[section]['M0_epoch'])

        if self.multi:
            if self.model == 'RVFWHMmodel':
                self.data, self.obs = read_datafile_rvfwhm(
                    self.data_file, self.data_skip)
            else:
                self.data, self.obs = read_datafile(self.data_file,
                                                    self.data_skip)
            # make sure the times are sorted when coming from multiple instruments
            ind = self.data[:, 0].argsort()
            self.data = self.data[ind]
            self.obs = self.obs[ind]
            self.n_instruments = np.unique(self.obs).size
            if self.model == 'RVFWHMmodel':
                self.n_jitters = 2 * self.n_instruments
            else:
                self.n_jitters = self.n_instruments

        else:
            if self.model == 'RVFWHMmodel':
                cols = range(5)
                self.n_jitters = 2
            else:
                cols = range(3)
                self.n_jitters = 1
            self.n_instruments = 1

            self.data = np.loadtxt(self.data_file,
                                   skiprows=self.data_skip,
                                   usecols=cols)

        # to m/s
        if self.units == 'kms':
            self.data[:, 1] *= 1e3
            self.data[:, 2] *= 1e3
            if self.model == 'RVFWHMmodel':
                self.data[:, 3] *= 1e3
                self.data[:, 4] *= 1e3

        try:
            self.M0_epoch = float(setup['kima']['M0_epoch'])
        except KeyError:
            self.M0_epoch = self.data[0, 0]


        # arbitrary units?
        if 'arb' in self.units:
            self.arbitrary_units = True
        else:
            self.arbitrary_units = False

        self.t = self.data[:, 0].copy()
        self.y = self.data[:, 1].copy()
        self.e = self.data[:, 2].copy()
        if self.model == 'RVFWHMmodel':
            self.y2 = self.data[:, 3].copy()
            self.e2 = self.data[:, 4].copy()

        self.tmiddle = self.data[:, 0].min() + 0.5 * self.data[:, 0].ptp()

    def _read_jitters(self):
        i1, i2 = self._current_column, self._current_column + self.n_jitters
        self.jitter = self.posterior_sample[:, i1:i2]
        self._current_column += self.n_jitters
        self.indices['jitter_start'] = i1
        self.indices['jitter_end'] = i2
        self.indices['jitter'] = slice(i1, i2)

    def _read_trend(self):
        self.trend = self.setup['kima']['trend'] == 'true'
        self.trend_degree = int(self.setup['kima']['degree'])

        if self.trend:
            n_trend = self.trend_degree
            i1 = self._current_column
            i2 = self._current_column + n_trend
            self.trendpars = self.posterior_sample[:, i1:i2]
            self._current_column += n_trend
            self.indices['trend'] = slice(i1, i2)
        else:
            n_trend = 0
        self.total_parameters += n_trend

    def _read_multiple_instruments(self):
        if self.multi:
            # there are n instruments and n-1 offsets per output
            if self.model == 'RVFWHMmodel':
                n_inst_offsets = 2 * (self.n_instruments - 1)
            elif self.model == 'RVmodel':
                n_inst_offsets = self.n_instruments - 1
            elif self.model == 'RV_binaries_model':
                n_inst_offsets = self.n_instruments - 1

            istart = self._current_column
            iend = istart + n_inst_offsets
            ind = np.s_[istart:iend]
            self.inst_offsets = self.posterior_sample[:, ind]
            self._current_column += n_inst_offsets
            self.indices['inst_offsets_start'] = istart
            self.indices['inst_offsets_end'] = iend
            self.indices['inst_offsets'] = slice(istart, iend)
        else:
            n_inst_offsets = 0
        self.total_parameters += n_inst_offsets

    def _read_actind_correlations(self):
        setup = self.setup
        try:
            self.indcorrel = setup['kima']['indicator_correlations'] == 'true'
        except KeyError:
            self.indcorrel = False

        if self.indcorrel:
            self.activity_indicators = setup['kima']['indicators'].split(',')
            n_act_ind = len(self.activity_indicators)
            istart = self._current_column
            iend = istart + n_act_ind
            ind = np.s_[istart:iend]
            self.betas = self.posterior_sample[:, ind]
            self._current_column += n_act_ind
            self.indices['betas_start'] = istart
            self.indices['betas_end'] = iend
            self.indices['betas'] = slice(istart, iend)
        else:
            n_act_ind = 0
        self.total_parameters += n_act_ind

    @property
    def _GP_par_indices(self):
        """
        indices for specific GP hyperparameters:
        eta1_RV, eta1_FWHM, eta2_RV, eta2_FWHM, eta3_RV, eta3_FWHM, eta4_RV, eta4_FWHM
        """
        if self.model == 'RVFWHMmodel':
            i = [0, 1]
            _i = 1
            if self.share_eta2:
                _i += 1
                i += [_i, _i]
            else:
                _i += 2
                i += [_i - 1, _i]
            if self.share_eta3:
                _i += 1
                i += [_i, _i]
            else:
                _i += 2
                i += [_i - 1, _i]
            if self.share_eta4:
                _i += 1
                i += [_i, _i]
            else:
                _i += 2
                i += [_i - 1, _i]
        else:
            i = [0, 1, 2, 3]

        return i


    def _read_GP(self):
        try:
            self.GPmodel = self.setup['kima']['GP'] == 'true'
            self.GPkernel = self.setup['kima']['GP_kernel']
        except KeyError:
            self.GPmodel = False

        if self.GPmodel:
<<<<<<< HEAD
            if self.GPkernel is KERNEL.standard:
                n_hyperparameters = 4
            elif self.GPkernel is KERNEL.celerite:
                n_hyperparameters = 3
=======
            if self.model in ['RVmodel', 'RV_binaries_model']:
                try:
                    n_hyperparameters = {
                        'standard': 4,
                        'qpc': 5,
                        'celerite': 3}
                    n_hyperparameters = n_hyperparameters[self.GPkernel]
                except KeyError:
                    raise ValueError(
                        f'GP kernel = {self.GPkernel} not recognized')
>>>>>>> ccba6cc4

            # Changed by ACC 1/12/21 (add n_act_ind)
            start_hyperpars = start_parameters + n_trend + n_inst_offsets + n_act_ind + 1
            i1, i2 = start_hyperpars, start_hyperpars + n_hyperparameters
            self.etas = self.posterior_sample[:, i1:i2]

            istart = self._current_column
            iend = istart + n_hyperparameters
            self.etas = self.posterior_sample[:, istart:iend]

            if self.GPkernel is KERNEL.standard:
                self.GP = GP(QPkernel(1, 1, 1, 1), self.data[:, 0],
                             self.data[:, 2], white_noise=0.)

<<<<<<< HEAD
            elif self.GPkernel is KERNEL.celerite:
                self.GP = GP_celerite(QPkernel_celerite(η1=1, η2=1, η3=1),
                                      self.data[:, 0], self.data[:, 2],
                                      white_noise=0.)
=======
            self._current_column += n_hyperparameters
            self.indices['GPpars_start'] = istart
            self.indices['GPpars_end'] = iend
            self.indices['GPpars'] = slice(istart, iend)

            if self.model in ['RVmodel','RV_binaries_model']:
                GPs = {
                    'standard': GP(QPkernel(1, 1, 1, 1), self.t, self.e, white_noise=0),
                    'qpc': GP(QPCkernel(1, 1, 1, 1, 1), self.t, self.e, white_noise=0),
                    'celerite': GP_celerite(QPkernel_celerite(η1=1, η2=1, η3=1), self.t, self.e, white_noise=0),
                }
                self.GP = GPs[self.GPkernel]

            elif self.model == 'RVFWHMmodel':
                t, e = self.t, self.e
                GPs = {
                    'standard': GP(QPkernel(1, 1, 1, 1), t, e, white_noise=0),
                    'qpc': GP(QPCkernel(1, 1, 1, 1, 1), t, e, white_noise=0),
                    'celerite': GP_celerite(QPkernel_celerite(η1=1, η2=1, η3=1), self.t, self.e, white_noise=0),
                }
                self.GP1 = GPs[self.GPkernel]
                self.GP2 = deepcopy(GPs[self.GPkernel])
>>>>>>> ccba6cc4

            self.indices['GPpars_start'] = start_hyperpars
            self.indices['GPpars_end'] = start_hyperpars + n_hyperparameters
            self.indices['GPpars'] = slice(start_hyperpars, start_hyperpars + n_hyperparameters)
        else:
            n_hyperparameters = 0

        #     k = ('standard', 'permatern32', 'permatern52')
        #     if available_kernels[self.GPkernel] in k:
        #         n_hyperparameters = 4

        #     elif available_kernels[self.GPkernel] == 'celerite':
        #         n_hyperparameters = 3

        #     elif available_kernels[self.GPkernel] == 'perrq':
        #         n_hyperparameters = 5

        #     elif available_kernels[self.GPkernel] == 'sqexp':
        #         n_hyperparameters = 2

        #     start_hyperpars = start_parameters + n_trend + n_inst_offsets + 1
        #     self.etas = self.posterior_sample[:, start_hyperpars:
        #                                       start_hyperpars +
        #                                       n_hyperparameters]

        #     for i in range(n_hyperparameters):
        #         name = 'eta' + str(i + 1)
        #         ind = start_hyperpars + i
        #         setattr(self, name, self.posterior_sample[:, ind])

        #     if self.GPkernel == 0:
        #         self.GP = GP(QPkernel(1, 1, 1, 1),
        #                      self.t,
        #                      self.e,
        #                      white_noise=0.)

        #     elif self.GPkernel == 1:
        #         self.GP = GP_celerite(QPkernel_celerite(η1=1, η2=1, η3=1),
        #                               self.t,
        #                               self.e,
        #                               white_noise=0.)

        #     elif self.GPkernel == 2:
        #         self.GP = GP(QPMatern32kernel(1, 1, 1, 1),
        #                      self.t, self.e, white_noise=0.)

        #     elif self.GPkernel == 3:
        #         self.GP = GP(QPMatern52kernel(1, 1, 1, 1),
        #                      self.t, self.e, white_noise=0.)

        #     elif self.GPkernel == 4:
        #         self.GP = GP(QPRQkernel(1, 1, 1, 1, 1),
        #                      self.t, self.e, white_noise=0.)

        #     elif self.GPkernel == 5:
        #         self.GP = GP(SqExpkernel(1, 1),
        #                      self.t, self.e, white_noise=0.)

        #     self.indices['GPpars_start'] = start_hyperpars
        #     self.indices['GPpars_end'] = start_hyperpars + n_hyperparameters
        #     self.indices['GPpars'] = slice(start_hyperpars,
        #                                    start_hyperpars + n_hyperparameters)
        # else:
        #     n_hyperparameters = 0

        # self.n_hyperparameters = n_hyperparameters
        # self.total_parameters += n_hyperparameters

    def _read_MA(self):
        # find MA in the compiled model
        try:
            self.MAmodel = self.setup['kima']['MA'] == 'true'
        except KeyError:
            self.MAmodel = False

        if self.MAmodel:
            n_MAparameters = 2
            istart = self._current_column
            iend = istart + n_MAparameters
            self.MA = self.posterior_sample[:, istart:iend]
            self._current_column += n_MAparameters
        else:
            n_MAparameters = 0
        self.total_parameters += n_MAparameters

    def _read_KO(self):
        try:
            self.KO = self.setup['kima']['known_object'] == 'true'
            self.nKO = int(self.setup['kima']['n_known_object'])
        except KeyError:
            self.KO = False
            self.nKO = 0

        if self.KO:
            n_KOparameters = 5 * self.nKO
            if self.model == 'RV_binaries_model':
                n_KOparameters = 6 * self.nKO
            start = self._current_column
            koinds = slice(start, start + n_KOparameters)
            self.KOpars = self.posterior_sample[:, koinds]
            self._current_column += n_KOparameters
            self.indices['KOpars'] = koinds
        else:
            n_KOparameters = 0
        self.total_parameters += n_KOparameters

    @property
    def _mc(self):
        return self.max_components

    @property
    def _nd(self):
        return self.n_dimensions

    @property
    def parameter_priors(self):
        """ A list of priors which can be indexed using self.indices """
        n = self.posterior_sample.shape[1]
        priors = np.full(n, None)

        if self.model == 'RVmodel':
            priors[self.indices['jitter']] = self.priors['Jprior']
        elif self.model == 'RV_binaries_model':
            priors[self.indices['jitter']] = self.priors['Jprior']

        elif self.model == 'RVFWHMmodel':
            for i in range(self.n_instruments):
                priors[i] = self.priors['Jprior']
            for i in range(self.n_instruments, 2 * self.n_instruments):
                priors[i] = self.priors['J2prior']

        if self.trend:
            names = ('slope_prior', 'quadr_prior', 'cubic_prior')
            trend_priors = [self.priors[n] for n in names if n in self.priors]
            priors[self.indices['trend']] = trend_priors

        if self.multi:
            no = self.n_instruments - 1
            if self.model == 'RVmodel':
                prior = self.priors['offsets_prior']
                priors[self.indices['inst_offsets']] = np.array(no * [prior])
            elif self.model == 'RV_binaries_model':
                prior = self.priors['offsets_prior']
                priors[self.indices['inst_offsets']] = np.array(no * [prior])
            elif self.model == 'RVFWHMmodel':
                prior1 = self.priors['offsets_prior']
                prior2 = self.priors['offsets2_prior']
                offset_priors = no * [prior1] + no * [prior2]
                priors[self.indices['inst_offsets']] = np.array(offset_priors)

        if self.GPmodel:
            if self.model == 'RVmodel':
                priors[self.indices['GPpars']] = [
                    self.priors[f'eta{i}_prior'] for i in range(5)
                ]
            elif self.model == 'RV_binaries_model':
                priors[self.indices['GPpars']] = [
                    self.priors[f'eta{i}_prior'] for i in range(5)
                ]
            elif self.model == 'RVFWHMmodel':
                i = self.indices['GPpars_start']
                priors[i] = self.priors['eta1_1_prior']
                i += 1
                priors[i] = self.priors['eta1_2_prior']
                i += 1
                if self.share_eta2:
                    priors[i] = self.priors['eta2_1_prior']
                    i += 1
                else:
                    priors[i] = self.priors['eta2_1_prior']
                    priors[i + 1] = self.priors['eta2_1_prior']
                    i += 2
                #
                if self.share_eta3:
                    priors[i] = self.priors['eta3_1_prior']
                    i += 1
                else:
                    priors[i] = self.priors['eta3_1_prior']
                    priors[i + 1] = self.priors['eta3_1_prior']
                    i += 2
                #
                if self.share_eta4:
                    priors[i] = self.priors['eta4_1_prior']
                    i += 1
                else:
                    priors[i] = self.priors['eta4_1_prior']
                    priors[i + 1] = self.priors['eta4_1_prior']
                    i += 2

        if self.fix:
            from .utils import Fixed
            priors[self.indices['np']] = Fixed(self.npmax)
        else:
            try:
                priors[self.indices['np']] = self.priors['np_prior']
            except KeyError:
                priors[self.indices['np']] = discrete_uniform(0, self.npmax + 1)

        if self.max_components > 0:
            planet_priors = []
            for i in range(self.max_components):
                planet_priors.append(self.priors['Pprior'])
            for i in range(self.max_components):
                planet_priors.append(self.priors['Kprior'])
            for i in range(self.max_components):
                planet_priors.append(self.priors['phiprior'])
            for i in range(self.max_components):
                planet_priors.append(self.priors['eprior'])
            for i in range(self.max_components):
                planet_priors.append(self.priors['wprior'])
            try:
                for i in range(self.max_components):
                    planet_priors.append(self.priors['wdotprior'])
            except KeyError:
                pass
            priors[self.indices['planets']] = planet_priors

        try:
            priors[self.indices['vsys']] = self.priors['Cprior']
        except KeyError:
            priors[self.indices['vsys']] = self.priors['Vprior']
            priors[self.indices['C2']] = self.priors['C2prior']

        return priors


    @property
    def _parameter_priors_full(self):
        from .utils import ZeroDist
        parameter_priors = self.parameter_priors
        for i, p in enumerate(parameter_priors):
            if p is None:
                parameter_priors[i] = ZeroDist()
        return parameter_priors

    @classmethod
    def load(cls, filename=None, diagnostic=False):
        """
        Load a KimaResults object from the current directory, a pickle file, or
        a zip file.
        """
        if filename is None:
            from .showresults import showresults2
            return showresults2(force_return=True)

        try:
            if filename.endswith('.zip'):
                zf = zipfile.ZipFile(filename, 'r')
                names = zf.namelist()
                needs = ('sample.txt', 'levels.txt', 'sample_info.txt',
                         'posterior_sample.txt', 'posterior_sample_info.txt',
                         'kima_model_setup.txt')
                for need in needs:
                    if need not in names:
                        raise ValueError('%s does not contain a "%s" file' %
                                         (filename, need))

                with tempfile.TemporaryDirectory() as dirpath:
                    for need in needs:
                        zf.extract(need, path=dirpath)
                    try:
                        zf.extract('evidence', path=dirpath)
                        zf.extract('information', path=dirpath)
                    except Exception:
                        pass

                    pwd = os.getcwd()
                    os.chdir(dirpath)

                    setup = configparser.ConfigParser()
                    setup.optionxform = str
                    setup.read('kima_model_setup.txt')

                    if setup['kima']['multi'] == 'true':
                        datafiles = setup['kima']['files'].split(',')
                        datafiles = list(filter(None, datafiles))  # remove ''
                    else:
                        datafiles = np.atleast_1d(setup['kima']['file'])

                    datafiles = list(map(os.path.basename, datafiles))
                    for df in datafiles:
                        zf.extract(df)

                    if diagnostic:
                        from .classic import postprocess
                        postprocess()

                    res = cls('')
                    res.evidence = float(open('evidence').read())
                    res.information = float(open('information').read())

                    os.chdir(pwd)

                return res

            else:
                try:
                    with open(filename, 'rb') as f:
                        return pickle.load(f)
                except UnicodeDecodeError:
                    with open(filename, 'rb') as f:
                        return pickle.load(f, encoding='latin1')

        except Exception:
            # print('Unable to load data from ', filename, ':', e)
            raise

    def save_pickle(self, filename, verbose=True):
        """Pickle this KimaResults object into a file."""
        with open(filename, 'wb') as f:
            pickle.dump(self, f, protocol=2)
        if verbose:
            print('Wrote to file "%s"' % f.name)

    def save_zip(self, filename, verbose=True):
        """Save this KimaResults object and the text files into a zip."""
        if not filename.endswith('.zip'):
            filename = filename + '.zip'

        zf = zipfile.ZipFile(filename, 'w', compression=zipfile.ZIP_DEFLATED)
        tosave = ('sample.txt', 'sample_info.txt', 'levels.txt',
                  'sampler_state.txt', 'posterior_sample.txt',
                  'posterior_sample_info.txt')
        for f in tosave:
            zf.write(f)

        text = open('kima_model_setup.txt').read()
        for f in self.data_file:
            text = text.replace(f, os.path.basename(f))
        zf.writestr('kima_model_setup.txt', text)

        try:
            zf.writestr('evidence', str(self.evidence))
            zf.writestr('information', str(self.information))
        except AttributeError:
            pass

        for f in np.atleast_1d(self.data_file):
            zf.write(f, arcname=os.path.basename(f))

        zf.close()
        if verbose:
            print('Wrote to file "%s"' % zf.filename)

    def get_marginals(self):
        """ 
        Get the marginal posteriors from the posterior_sample matrix.
        They go into self.T, self.A, self.E, etc
        """

        max_components = self.max_components
        index_component = self.index_component
        max_components = 2
        index_component = 10

        # periods
        i1 = 0 * max_components + index_component + 1
        i2 = 0 * max_components + index_component + max_components + 1
        s = np.s_[i1:i2]
        self.T = self.posterior_sample[:, s]
        self.Tall = np.copy(self.T)

        # amplitudes
        i1 = 1 * max_components + index_component + 1
        i2 = 1 * max_components + index_component + max_components + 1
        s = np.s_[i1:i2]
        self.A = self.posterior_sample[:, s]
        self.Aall = np.copy(self.A)

        # phases
        i1 = 2 * max_components + index_component + 1
        i2 = 2 * max_components + index_component + max_components + 1
        s = np.s_[i1:i2]
        self.phi = self.posterior_sample[:, s]
        self.phiall = np.copy(self.phi)

        # eccentricities
        i1 = 3 * max_components + index_component + 1
        i2 = 3 * max_components + index_component + max_components + 1
        s = np.s_[i1:i2]
        self.E = self.posterior_sample[:, s]
        self.Eall = np.copy(self.E)

        # omegas
        i1 = 4 * max_components + index_component + 1
        i2 = 4 * max_components + index_component + max_components + 1
        s = np.s_[i1:i2]
        self.Omega = self.posterior_sample[:, s]
        self.Omegaall = np.copy(self.Omega)
        
        # omegadots
        if self.model == 'RV_binaries_model':
            i1 = 5 * max_components + index_component + 1
            i2 = 5 * max_components + index_component + max_components + 1
            s = np.s_[i1:i2]
            self.Omegadot = self.posterior_sample[:, s]
            self.Omegadotall = np.copy(self.Omegadot)

        # times of periastron
        self.T0 = self.M0_epoch - (self.T * self.phi) / (2. * np.pi)
        self.T0all = np.copy(self.T0)

        which = self.T != 0
        self.T = self.T[which].flatten()
        self.A = self.A[which].flatten()
        self.E = self.E[which].flatten()
        self.phi = self.phi[which].flatten()
        self.Omega = self.Omega[which].flatten()
        if self.model == 'RV_binaries_model':
            self.Omegadot = self.Omegadot[which].flatten()
        self.T0 = self.T0[which].flatten()

    def get_medians(self):
        """ return the median values of all the parameters """
        if self.posterior_sample.shape[0] % 2 == 0:
            print(
                'Median is not a solution because number of samples is even!!')

        self.medians = np.median(self.posterior_sample, axis=0)
        self.means = np.mean(self.posterior_sample, axis=0)
        return self.medians, self.means

    def _select_posterior_samples(self, Np=None, mask=None):
        if mask is None:
            mask = np.ones(self.ESS, dtype=bool)

        if Np is None:
            return self.posterior_sample[mask].copy()
        else:
            mask_Np = self.posterior_sample[:, self.index_component] == Np
            return self.posterior_sample[mask & mask_Np].copy()

    def log_prior(self, sample):
        logp = []
        for p, v in zip(self.parameter_priors, sample):
            if p is None:
                # continue
                logp.append(0.0)
            else:
                try:
                    logp.append(p.logpdf(v))
                except AttributeError:
                    logp.append(p.logpmf(v))

        _np = int(sample[self.indices['np']])
        st = self.indices['planets'].start
        k = 0
        for j in range(self._nd):
            for i in range(_np, self._mc):
                logp.pop(st + i + 3 * j - k)
                k += 1
        # return logp
        return np.sum(logp)

    def log_posterior(self, sample, separate=False):
        logp = self.log_prior(sample)
        index = (self.posterior_sample == sample).sum(axis=1).argmax()
        logl = self.posterior_lnlike[index, 1]
        if separate:
            return logp + logl, logl, logp
        return logp + logl

    def map_sample(self, Np=None, mask=None, printit=True, cache=True):
        from tqdm import tqdm

        if cache and hasattr(self, '_map_sample'):
            map_sample = self._map_sample
        else:
            samples = self._select_posterior_samples(Np, mask)
            logpost = []
            for sample in tqdm(samples):
                logpost.append(self.log_posterior(sample))
            logpost = np.array(logpost)
            ind = logpost.argmax()
            self._map_sample = map_sample = samples[ind]

        logpost, loglike, logprior = self.log_posterior(map_sample,
                                                        separate=True)

        if printit:
            print('Sample with the highest posterior value')
            print(f'(logLike = {loglike:.2f}, logPrior = {logprior:.2f},',
                  end=' ')
            print(f'logPost = {logpost:.2f})')

            if Np is not None:
                print(f'from samples with {Np} Keplerians only')

            msg = '-> might not be representative '\
                  'of the full posterior distribution\n'
            print(msg)

            self.print_sample(map_sample)

        return map_sample


    def maximum_likelihood_sample(self, from_posterior=False, Np=None,
                                  printit=True, mask=None):
        """
        Get the maximum likelihood sample. By default, this is the highest
        likelihood sample found by DNest4. If `from_posterior` is True, this
        returns instead the highest likelihood sample *from those that represent
        the posterior*. The latter may change, due to random choices, between
        different calls to "showresults". If `Np` is given, select only samples
        with that number of planets.
        """
        if self.sample_info is None and not self.lnlike_available:
            print('log-likelihoods are not available! '
                  'maximum_likelihood_sample() doing nothing...')
            return


        if from_posterior:
            if mask is None:
                mask = np.ones(self.ESS, dtype=bool)

            if Np is None:
                ind = np.argmax(self.posterior_lnlike[:, 1])
                maxlike = self.posterior_lnlike[ind, 1]
                pars = self.posterior_sample[ind]
            else:
                mask = self.posterior_sample[:, self.index_component] == Np
                ind = np.argmax(self.posterior_lnlike[mask, 1])
                maxlike = self.posterior_lnlike[mask][ind, 1]
                pars = self.posterior_sample[mask][ind]
        else:
            if mask is None:
                mask = np.ones(self.sample.shape[0], dtype=bool)

            if Np is None:
                ind = np.argmax(self.sample_info[mask, 1])
                maxlike = self.sample_info[mask][ind, 1]
                pars = self.sample[mask][ind]
            else:
                mask = self.sample[:, self.index_component] == Np
                ind = np.argmax(self.sample_info[mask, 1])
                maxlike = self.sample_info[mask][ind, 1]
                pars = self.sample[mask][ind]

        if printit:
            if from_posterior:
                print('Posterior sample with the highest likelihood value',
                      end=' ')
            else:
                print('Sample with the highest likelihood value', end=' ')

            print('(logL = {:.2f})'.format(maxlike))

            if Np is not None:
                print('from samples with %d Keplerians only' % Np)

            msg = '-> might not be representative '\
                  'of the full posterior distribution\n'
            print(msg)

            self.print_sample(pars)

        return pars

    def median_sample(self, Np=None, printit=True):
        """
        Get the median posterior sample. If `Np` is given, select only from
        posterior samples with that number of planets.
        """

        if Np is None:
            pars = np.median(self.posterior_sample, axis=0)
        else:
            mask = self.posterior_sample[:, self.index_component] == Np
            pars = np.median(self.posterior_sample[mask, :], axis=0)

        if printit:
            print('Median posterior sample')
            if Np is not None:
                print('from samples with %d Keplerians only' % Np)
            print(
                '-> might not be representative of the full posterior distribution\n'
            )

            self.print_sample(pars)

        return pars

    def print_sample(self, p, star_mass=1.0, show_a=False, show_m=False,
                     mass_units='mjup', squeeze=False):

        if show_a or show_m:
            print('considering stellar mass:', star_mass)
            uncertainty_star_mass = False
            if isinstance(star_mass, tuple) or isinstance(star_mass, list):
                uncertainty_star_mass = True

        if self.multi:
            instruments = self.instruments
            instruments = [os.path.splitext(inst)[0] for inst in instruments]

        print('jitter:')
        if squeeze:
            if self.model == 'RVFWHMmodel':
                inst = instruments + instruments
                data = self.n_instruments * ['RV'] + self.n_instruments * ['FWHM']
            else:
                data = self.n_instruments * ['']

            for i, jit in enumerate(p[self.indices['jitter']]):
                print(f'  {data[i]:5s} ({inst[i]}): {jit:.2f} m/s')
        else:
            if self.model == 'RVFWHMmodel':
                print(f'{"RV":>10s}', end=': ')
                print(p[self.indices['jitter']][:self.n_instruments])
                print(f'{"FWHM":>10s}', end=': ')
                print(p[self.indices['jitter']][self.n_instruments:])
            else:
                print(p[self.indices['jitter']])

        npl = int(p[self.index_component])
        if npl > 0:
            print('number of planets: ', npl)
            print('orbital parameters: ', end='')

            pars = ['P', 'K', 'M0', 'e', 'ω', 'ωdot']
            n = self.n_dimensions
            if show_a:
                pars.append('a')
                n += 1
            if show_m:
                pars.append('Mp')
                n += 1

            if squeeze:
                print('\n' + 10 * ' ', end='')
                for i in range(npl):
                    print('%-10s' % ascii_lowercase[1 + i], end='')
                print()
                for par in pars:
                    par = 'φ' if par == 'M0' else par
                    print(f'  {par:2s}', ':    ', end='')
                    try:
                        for v in p[self.indices[f'planets.{par}']][::-1]:
                            print('%-10f' % v, end='')
                    except KeyError:
                        pass
                    print()
            else:
                print((n * ' {:>10s} ').format(*pars))

                for i in range(0, npl):
                    formatter = {'all': lambda v: f'{v:11.5f}'}
                    with np.printoptions(formatter=formatter, linewidth=1000):
                        planet_pars = p[self.indices['planets']][i::self.max_components]
                        if self.model == 'RV_binaries_model':
                            P, K, M0, ecc, ω, ωdot = planet_pars
                        else:
                            P, K, M0, ecc, ω = planet_pars

                        if show_a or show_m:
                            (m, _), a = get_planet_mass_and_semimajor_axis(
                                P, K, ecc, star_mass)
                            
                            if uncertainty_star_mass:
                                m = m[0]
                                a = a[0]

                        if show_a:
                            planet_pars = np.append(planet_pars, a)
                        if show_m:
                            if mass_units != 'mjup':
                                if mass_units.lower() == 'mearth':
                                    m *= mjup2mearth
                            planet_pars = np.append(planet_pars, m)

                        s = str(planet_pars)
                        s = s.replace('[', '').replace(']', '')
                    s = s.rjust(20 + len(s))
                    print(s)


        if self.KO:
            print('number of known objects: ', self.nKO)
            print('orbital parameters: ', end='')

            pars = ('P', 'K', 'ϕ', 'e', 'M0', 'ωdot')
            print((self.n_dimensions * ' {:>10s} ').format(*pars))

            for i in range(0, self.nKO):
                formatter = {'all': lambda v: f'{v:11.5f}'}
                with np.printoptions(formatter=formatter):
                    s = str(p[self.indices['KOpars']][i::self.nKO])
                    s = s.replace('[', '').replace(']', '')
                s = s.rjust(20 + len(s))
                print(s)

        if self.GPmodel:
            print('GP parameters: ', end='')
            if self.model == 'RVmodel':
                pars = ('η1', 'η2', 'η3', 'η4')
            if self.model == 'RV_binaries_model':
                pars = ('η1', 'η2', 'η3', 'η4')
            elif self.model == 'RVFWHMmodel':
                pars = ('η1 RV', 'η1 FWHM', 'η2', 'η3', 'η4')

            if squeeze:
                print()
                values = p[self.indices['GPpars']]
                for par, v in zip(pars, values):
                    print(f'  {par:8s}:', v)
            else:
                print((len(pars) * ' {:>10s} ').format(*pars))
                formatter = {'all': lambda v: f'{v:11.5f}'}
                with np.printoptions(formatter=formatter):
                    s = str(p[self.indices['GPpars']])
                    s = s.replace('[', '').replace(']', '')
                s = s.rjust(15 + len(s))
                print(s)

            # , *p[self.indices['GPpars']])
            # if self.GPkernel in (0, 2, 3):
            #     eta1, eta2, eta3, eta4 = pars[self.indices['GPpars']]
            #     print('GP parameters: ', eta1, eta2, eta3, eta4)
            # elif self.GPkernel == 1:
            #     eta1, eta2, eta3 = pars[self.indices['GPpars']]
            #     print('GP parameters: ', eta1, eta2, eta3)

        if self.trend:
            names = ('slope', 'quadr', 'cubic')
            units = ['m/s/yr', 'm/s/yr²', 'm/s/yr³']
            trend = p[self.indices['trend']].copy()
            # transfrom from /day to /yr
            trend *= 365.25**np.arange(1, self.trend_degree + 1)

            for name, unit, trend_par in zip(names, units, trend):
                print(name + ':', '%-8.5f' % trend_par, unit)

        if self.multi:
            ni = self.n_instruments - 1
            print('instrument offsets: ', end=' ')
            # print('(relative to %s) ' % self.data_file[-1])
            print('(relative to %s) ' % instruments[-1])
            s = 20 * ' '
            s += (ni * ' {:20s} ').format(*instruments)
            print(s)

            i = self.indices['inst_offsets']
            s = 20 * ' '
            s += (ni * ' {:<20.3f} ').format(*p[i])
            print(s)

        print('vsys: ', p[-1])

    def _sort_planets_by_amplitude(self, sample, decreasing=True):
        new_sample = sample.copy()
        ind = np.argsort(new_sample[self.indices['planets.K']])
        if decreasing:
            ind = ind[::-1]
        nd = self.n_dimensions
        mc = self.max_components
        pars = new_sample[self.indices['planets']]
        for i in range(nd):
            pars[i * mc:(i + 1) * mc] = pars[i * mc:(i + 1) * mc][ind]
        return new_sample


    def _get_tt(self, N=1000, over=0.1):
        """
        Create array for model prediction plots. This simply returns N
        linearly-spaced times from t[0]-over*Tspan to t[-1]+over*Tspan.
        """
        start = self.t.min() - over * self.t.ptp()
        end = self.t.max() + over * self.t.ptp()
        return np.linspace(start, end, N)

    def _get_ttGP(self, N=1000, over=0.1):
        """ Create array of times for GP prediction plots. """
        kde = gaussian_kde(self.t)
        ttGP = kde.resample(N - self.t.size).reshape(-1)
        # constrain ttGP within observed times, to not waste
        ttGP = (ttGP + self.t[0]) % self.t.ptp() + self.t[0]
        # add the observed times as well
        ttGP = np.r_[ttGP, self.t]
        ttGP.sort()  # in-place
        return ttGP

    def eval_model(self,
                   sample,
                   t=None,
                   include_planets=True,
                   include_known_object=True,
                   include_trend=True,
                   single_planet=None,
                   except_planet=None):
        """
        Evaluate the deterministic part of the model at one posterior `sample`.
        If `t` is None, use the observed times. Instrument offsets are only
        added if `t` is None, but the systemic velocity is always added.
        To evaluate at all posterior samples, consider using
            np.apply_along_axis(self.eval_model, 1, self.posterior_sample)

        Note: this function does *not* evaluate the GP component of the model.

        Arguments
        ---------
        sample : ndarray
            One posterior sample, with shape (npar,)
        t : ndarray
            Times at which to evaluate the model, or None to use observed times
        include_planets : bool, default True
            Whether to include the contribution from the planets
        include_known_object : bool, default True
            Whether to include the contribution from the known object planets
        include_trend : bool, default True
            Whether to include the contribution from the trend
        single_planet : int
            Index of a single planet to *include* in the model, starting at 1.
            Use positive values (1, 2, ...) for the Np planets and negative
            values (-1, -2, ...) for the known object planets.
        except_planet : int or list
            Index (or list of indices) of a single planet to *exclude* from
            the model, starting at 1. Use positive values (1, 2, ...) for the
            Np planets and negative
            values (-1, -2, ...) for the known object planets.
        """
        if sample.shape[0] != self.posterior_sample.shape[1]:
            n1 = sample.shape[0]
            n2 = self.posterior_sample.shape[1]
            msg = '`sample` has wrong dimensions, expected %d got %d' % (n2, n1)
            raise ValueError(msg)

        data_t = False
        if t is None or t is self.t:
            t = self.t.copy()
            data_t = True

        if self.model == 'RVFWHMmodel':
            v = np.zeros((2, t.size))
        elif self.model == 'RVmodel':
            v = np.zeros_like(t)
        elif self.model == 'RV_binaries_model':
            v = np.zeros_like(t)

        if include_planets:
            if single_planet and except_planet:
                raise ValueError("'single_planet' and 'except_planet' "
                                 "cannot be used together")

            # except_planet should be a list to exclude more than one planet
            if except_planet is not None:
                if isinstance(except_planet, int):
                    except_planet = [except_planet]

            # known_object ?
            if self.KO and include_known_object:
                pars = sample[self.indices['KOpars']].copy()
                for j in range(self.nKO):
                    if single_planet is not None:
                        if j + 1 != -single_planet:
                            continue
                    if except_planet is not None:
                        if j + 1 in except_planet:
                            continue

                    P = pars[j + 0 * self.nKO]
                    K = pars[j + 1 * self.nKO]
                    phi = pars[j + 2 * self.nKO]
                    t0 = self.M0_epoch - (P * phi) / (2. * np.pi)
                    ecc = pars[j + 3 * self.nKO]
                    w = pars[j + 4 * self.nKO]
                    if self.model == 'RV_binaries_model':
                        wdot = pars[j + 5 * self.nKO]
                    else:
                        wdot = 0
                    v += keplerian(t, P, K, ecc, w, wdot, t0, 0.)

            # get the planet parameters for this sample
            pars = sample[self.indices['planets']].copy()

            # how many planets in this sample?
            # nplanets = pars.size / self.n_dimensions
            nplanets = (pars[:self.max_components] != 0).sum()

            # add the Keplerians for each of the planets
            for j in range(int(nplanets)):

                if single_planet is not None:
                    if j + 1 != single_planet:
                        continue
                if except_planet is not None:
                    if j + 1 in except_planet:
                        continue

                P = pars[j + 0 * self.max_components]
                if P == 0.0:
                    continue
                K = pars[j + 1 * self.max_components]
                phi = pars[j + 2 * self.max_components]
                t0 = self.M0_epoch - (P * phi) / (2. * np.pi)
                ecc = pars[j + 3 * self.max_components]
                w = pars[j + 4 * self.max_components]
                if self.model == 'RVFWHMmodel':
                    v[0, :] += keplerian(t, P, K, ecc, w, 0, t0, 0.)
                elif self.model == 'RVmodel':
                    v += keplerian(t, P, K, ecc, w, 0, t0, 0.)
                elif self.model == 'RV_binaries_model':
                    wdot = pars[j + 5 * self.max_components]
                    v += keplerian(t, P, K, ecc, w, wdot, t0, 0.)

        # systemic velocity (and C2) for this sample
        if self.model == 'RVFWHMmodel':
            C = np.c_[sample[self.indices['vsys']], sample[self.indices['C2']]]
            v += C.reshape(-1, 1)
        elif self.model == 'RVmodel':
            v += sample[self.indices['vsys']]
        elif self.model == 'RV_binaries_model':
            v += sample[self.indices['vsys']]

        # if evaluating at the same times as the data, add instrument offsets
        # otherwise, don't
        if self.multi and data_t:  # and len(self.data_file) > 1:
            offsets = sample[self.indices['inst_offsets']]
            ii = self.obs.astype(int) - 1

            if self.model == 'RVFWHMmodel':
                ni = self.n_instruments
                offsets = np.pad(offsets.reshape(-1, ni - 1), ((0, 0), (0, 1)))
                v += np.take(offsets, ii, axis=1)
            else:
                offsets = np.pad(offsets, (0, 1))
                v += np.take(offsets, ii)

        # add the trend, if present
        if include_trend and self.trend:
            trend_par = sample[self.indices['trend']]
            # polyval wants coefficients in reverse order, and vsys was already
            # added so the last coefficient is 0
            trend_par = np.r_[trend_par[::-1], 0.0]
            if self.model == 'RVFWHMmodel':
                v[0, :] += np.polyval(trend_par, t - self.tmiddle)
            elif self.model == 'RVmodel':
                v += np.polyval(trend_par, t - self.tmiddle)
            elif self.model == 'RV_binaries_model':
                v += np.polyval(trend_par, t - self.tmiddle)

        return v

    def planet_model(self,
                     sample,
                     t=None,
                     include_known_object=True,
                     single_planet=None,
                     except_planet=None):
        """
        Evaluate the planet part of the model at one posterior `sample`. If `t`
        is None, use the observed times.
        To evaluate at all posterior samples, consider using
            np.apply_along_axis(self.planet_model, 1, self.posterior_sample)

        Note: this function does *not* evaluate the GP component of the model
              nor the systemic velocity and instrument offsets.

        Arguments
        ---------
        sample : ndarray
            One posterior sample, with shape (npar,)
        t : ndarray
            Times at which to evaluate the model, or None to use observed times
        include_known_object : bool, default True
            Whether to include the contribution from the known object planets
        single_planet : int
            Index of a single planet to *include* in the model, starting at 1.
            Use positive values (1, 2, ...) for the Np planets and negative
            values (-1, -2, ...) for the known object planets.
        except_planet : int or list
            Index (or list of indices) of a single planet to *exclude* from
            the model, starting at 1. Use positive values (1, 2, ...) for the
            Np planets and negative
            values (-1, -2, ...) for the known object planets.
        """
        if sample.shape[0] != self.posterior_sample.shape[1]:
            n1 = sample.shape[0]
            n2 = self.posterior_sample.shape[1]
            msg = '`sample` has wrong dimensions, expected %d got %d' % (n2, n1)
            raise ValueError(msg)

        if t is None or t is self.t:
            t = self.t.copy()

        if self.model == 'RVFWHMmodel':
            v = np.zeros((2, t.size))
        elif self.model == 'RVmodel':
            v = np.zeros_like(t)
        elif self.model == 'RV_binaries_model':
            v = np.zeros_like(t)

        if single_planet and except_planet:
            raise ValueError("'single_planet' and 'except_planet' "
                             "cannot be used together")

        # except_planet should be a list to exclude more than one planet
        if except_planet is not None:
            except_planet = np.atleast_1d(except_planet)

        # known_object ?
        if self.KO and include_known_object:
            pars = sample[self.indices['KOpars']].copy()
            for j in range(self.nKO):
                if single_planet is not None:
                    if j + 1 != -single_planet:
                        continue
                if except_planet is not None:
                    if j + 1 in -except_planet:
                        continue

                P = pars[j + 0 * self.nKO]
                K = pars[j + 1 * self.nKO]
                phi = pars[j + 2 * self.nKO]
                t0 = self.M0_epoch - (P * phi) / (2. * np.pi)
                ecc = pars[j + 3 * self.nKO]
                w = pars[j + 4 * self.nKO]
                if self.model == 'RV_binaries_model':
                    wdot = pars[j + 5 * self.nKO]
                else:
                    wdot = 0
                v += keplerian(t, P, K, ecc, w, wdot, t0, 0.)

        # get the planet parameters for this sample
        pars = sample[self.indices['planets']].copy()

        # how many planets in this sample?
        # nplanets = pars.size / self.n_dimensions
        nplanets = (pars[:self.max_components] != 0).sum()

        # add the Keplerians for each of the planets
        for j in range(int(nplanets)):

            if single_planet is not None:
                if j + 1 != single_planet:
                    continue
            if except_planet is not None:
                if j + 1 in except_planet:
                    continue

            P = pars[j + 0 * self.max_components]
            if P == 0.0:
                continue
            K = pars[j + 1 * self.max_components]
            phi = pars[j + 2 * self.max_components]
            t0 = self.M0_epoch - (P * phi) / (2. * np.pi)
            ecc = pars[j + 3 * self.max_components]
            w = pars[j + 4 * self.max_components]
            if self.model == 'RVFWHMmodel':
                v[0, :] += keplerian(t, P, K, ecc, w, 0, t0, 0.)
            elif self.model == 'RVmodel':
                v += keplerian(t, P, K, ecc, w, 0, t0, 0.)
            elif self.model == 'RV_binaries_model':
                wdot = pars[j + 5 * self.max_components]
                v += keplerian(t, P, K, ecc, w, wdot, t0, 0.)

        return v

    def stochastic_model(self,
                         sample,
                         t=None,
                         return_std=False,
                         derivative=False,
                         **kwargs):
        """
        Evaluate the stochastic part of the model (GP) at one posterior sample.
        If `t` is None, use the observed times. Instrument offsets are only
        added if `t` is None, but the systemic velocity is always added.
        To evaluate at all posterior samples, consider using
            np.apply_along_axis(self.stochastic_model, 1, self.posterior_sample)

        Arguments
        ---------
        sample : ndarray
            One posterior sample, with shape (npar,)
        t : ndarray (optional)
            Times at which to evaluate the model, or None to use observed times
        return_std : bool (optional, default False)
            Whether to return the st.d. of the predictive
        derivative : bool (optional, default False)
            Return the first time derivative of the GP prediction instead
        """

        if sample.shape[0] != self.posterior_sample.shape[1]:
            n1 = sample.shape[0]
            n2 = self.posterior_sample.shape[1]
            msg = '`sample` has wrong dimensions, '\
                  'should be %d got %d' % (n2, n1)
            raise ValueError(msg)

        if t is None or t is self.t:
            t = self.t.copy()

        if not self.GPmodel:
            return np.zeros_like(t)

        if self.model == 'RVFWHMmodel':
            D = np.vstack((self.y, self.y2))
            r = D - self.eval_model(sample)
            GPpars = sample[self.indices['GPpars']]

            η1RV, η1FWHM, η2RV, η2FWHM, η3RV, η3FWHM, η4RV, η4FWHM = \
                                                GPpars[self._GP_par_indices]

            if self.GPkernel == 'standard':
                self.GP1.kernel.pars = np.array([η1RV, η2RV, η3RV, η4RV])
                self.GP2.kernel.pars = np.array(
                    [η1FWHM, η2FWHM, η3FWHM, η4FWHM])

            elif self.GPkernel == 'qpc':
                η5RV, η5FWHM = GPpars[-2:]
                self.GP1.kernel.pars = np.array([η1RV, η2RV, η3RV, η4RV, η5RV])
                self.GP2.kernel.pars = np.array(
                    [η1FWHM, η2FWHM, η3FWHM, η4FWHM, η5FWHM])

            if derivative:
                out0 = self.GP1.derivative(r[0], t, return_std=return_std)
                out1 = self.GP2.derivative(r[1], t, return_std=return_std)
            else:
                out0 = self.GP1.predict(r[0], t, return_std=return_std)
                out1 = self.GP2.predict(r[1], t, return_std=return_std)

            if return_std:
                return np.vstack([out0[0], out1[0]]), \
                       np.vstack([out0[1], out1[1]])
            else:
                return np.vstack([out0, out1])

        elif self.model == 'RVmodel':
            r = self.y - self.eval_model(sample)
            GPpars = sample[self.indices['GPpars']]
            self.GP.kernel.pars = GPpars
            return self.GP.predict(r, t, return_std=return_std)
        elif self.model == 'RV_binaries_model':
            r = self.y - self.eval_model(sample)
            GPpars = sample[self.indices['GPpars']]
            self.GP.kernel.pars = GPpars
            return self.GP.predict(r, t, return_std=return_std)

    def full_model(self, sample, t=None, **kwargs):
        """
        Evaluate the full model at one posterior sample, including the GP. 
        If `t` is None, use the observed times. Instrument offsets are only
        added if `t` is None, but the systemic velocity is always added.
        To evaluate at all posterior samples, consider using
            np.apply_along_axis(self.full_model, 1, self.posterior_sample)

        Arguments
        ---------
        sample : ndarray
            One posterior sample, with shape (npar,)
        t : ndarray (optional)
            Times at which to evaluate the model, or None to use observed times
        **kwargs
            Keyword arguments passed directly to `eval_model`
        """
        deterministic = self.eval_model(sample, t, **kwargs)
        stochastic = self.stochastic_model(sample, t)
        return deterministic + stochastic

    def burst_model(self, sample, t, v=None):
        """
        For models with multiple instruments, this function "bursts" the
        computed RV into `n_instruments` individual arrays. This is mostly
        useful for plotting the RV model together with the original data.

        Arguments
        ---------
        sample : ndarray
            One posterior sample, with shape (npar,)
        t : ndarray
            Times at which to evaluate the model
        v : ndarray
            Pre-computed RVs, if None we call `self.eval_model`
        """
        if v is None:
            v = self.eval_model(sample, t)

        if not self.multi:
            # print('not multi_instrument, burst_model adds nothing')
            return v

        ni = self.n_instruments
        offsets = sample[self.indices['inst_offsets']]
        if self.model == 'RVFWHMmodel':
            offsets = np.pad(offsets.reshape(-1, ni - 1), ((0, 0), (0, 1)))
        else:
            offsets = np.pad(offsets, (0, 1))

        if self._time_overlaps[0]:
            v = np.tile(v, (self.n_instruments, 1))
            if self.model == 'RVFWHMmodel':
                offsets = np.insert(offsets[0],
                                    np.arange(1, offsets.shape[1] + 1),
                                    offsets[1])
                v = (v.T + offsets).T
                # this constrains the RV to the times of each instrument
                for i in range(self.n_instruments):
                    obst = self.t[self.obs == i + 1]
                    # RV
                    v[2 * i, t < obst.min()] = np.nan
                    v[2 * i, t > obst.max()] = np.nan
                    # FWHM
                    v[2 * i + 1, t < obst.min()] = np.nan
                    v[2 * i + 1, t > obst.max()] = np.nan
            else:
                v = (v.T + offsets).T
                # this constrains the RV to the times of each instrument
                for i in range(self.n_instruments):
                    obst = self.t[self.obs == i + 1]
                if i == 0:
                    v[i, t < obst.min()] = np.nan
                if i < self.n_instruments - 1:
                    v[i, t > obst.max()] = np.nan

        else:
            time_bins = np.sort(np.r_[t[0], self._offset_times])
            ii = np.digitize(t, time_bins) - 1

            #! HACK!
            obs_is_sorted = np.all(np.diff(self.obs) >= 0)
            if not obs_is_sorted:
                ii = -ii.max() * (ii - ii.max())
            #! end HACK!

            if self.model == 'RVFWHMmodel':
                v += np.take(offsets, ii, axis=1)
            else:
                v += np.take(offsets, ii)

        return v

    def residuals(self, sample, full=False):
        if self.model == 'RVFWHMmodel':
            D = np.vstack([self.y, self.y2])
        else:
            D = self.y

        if full:
            return D - self.full_model(sample)
        else:
            return D - self.eval_model(sample)

    def residual_rms(self, sample, weighted=True, printit=True):
        r = self.residuals(sample, full=True)
        if self.model == 'RVFWHMmodel':
            r = r[0]

        vals = []
        val = wrms(r, weights=1 / self.e**2)
        if printit:
            print(f'full: {val:.3f} m/s')
        vals.append(val)

        if self.multi:
            for inst, o in zip(self.instruments, np.unique(self.obs)):
                val = wrms(r[self.obs == o],
                           weights=1 / self.e[self.obs == o]**2)
                if printit:
                    print(f'{inst}: {val:.3f} m/s')
                vals.append(val)

        return np.array(vals)

    def from_prior(self, n=1):
        """ Generate `n` samples from the priors for all parameters. """
        prior_samples = []
        for i in range(n):
            prior = []
            for p in self.parameter_priors:
                if p is None:
                    prior.append(None)
                else:
                    prior.append(p.rvs())
            prior_samples.append(np.array(prior))
        return np.array(prior_samples)

    def simulate_from_sample(self, sample, times, add_noise=True, errors=True,
                             append_to_file=False):
        y = self.full_model(sample, times)
        e = np.zeros_like(y)

        if add_noise:
            if self.model == 'RVFWHMmodel':
                n1 = np.random.normal(0, self.e.mean(), times.size)
                n2 = np.random.normal(0, self.e2.mean(), times.size)
                y += np.c_[n1, n2].T
            elif self.model == 'RVmodel':
                n = np.random.normal(0, self.e.mean(), times.size)
                y += n
            elif self.model == 'RV_binaries_model':
                n = np.random.normal(0, self.e.mean(), times.size)
                y += n

        if errors:
            if self.model == 'RVFWHMmodel':
                er1 = np.random.uniform(self.e.min(), self.e.max(), times.size)
                er2 = np.random.uniform(self.e2.min(), self.e2.max(), times.size)
                e += np.c_[er1, er2].T

            elif self.model == 'RVmodel':
                er = np.random.uniform(self.e.min(), self.e.max(), times.size)
                e += er
            elif self.model == 'RV_binaries_model':
                er = np.random.uniform(self.e.min(), self.e.max(), times.size)
                e += er

        if append_to_file:
            last_file = self.data_file[-1]
            name, ext = os.path.splitext(last_file)
            n = times.size
            file = f'{name}_+{n}sim{ext}'
            print(file)

            with open(file, 'w') as out:
                out.writelines(open(last_file).readlines())
                if self.model == 'RVFWHMmodel':
                    kw = dict(delimiter='\t', fmt=['%.5f'] + 4*['%.9f'])
                    np.savetxt(out, np.c_[times, y[0], e[0], y[1], e[1]], **kw)
                elif self.model == 'RVmodel':
                    kw = dict(delimiter='\t', fmt=['%.5f'] + 2*['%.9f'])
                    np.savetxt(out, np.c_[times, y, e], **kw)
                elif self.model == 'RV_binaries_model':
                    kw = dict(delimiter='\t', fmt=['%.5f'] + 2*['%.9f'])
                    np.savetxt(out, np.c_[times, y, e], **kw)

        if errors:
            return y, e
        else:
            return y

    @property
    def star(self):
        return get_star_name(self.data_file[0])

    @property
    def instruments(self):
        if self.multi:
            if self.multi_onefile:
                return ['inst %d' % i for i in np.unique(self.obs)]
            else:
                return list(map(get_instrument_name, self.data_file))
        else:
            return get_instrument_name(self.data_file)

    @property
    def _NP(self):
        return self.posterior_sample[:, self.index_component]

    @property
    def ratios(self):
        bins = np.arange(self.max_components + 2)
        n, _ = np.histogram(self._NP, bins=bins)
        n = n.astype(np.float)
        n[n == 0] = np.nan
        r = n.flat[1:] / n.flat[:-1]
        r[np.isnan(r)] = np.inf
        return r

    @property
    def _error_ratios(self):
        # self if a KimaResults instance
        from scipy.stats import multinomial
        bins = np.arange(self.max_components + 2)
        n, _ = np.histogram(self._NP, bins=bins)
        prob = n / self.ESS
        r = multinomial(self.ESS, prob).rvs(10000)
        r = r.astype(np.float)
        r[r == 0] = np.nan
        return (r[:, 1:] / r[:, :-1]).std(axis=0)

    @property
    def _time_overlaps(self):
        # check for overlaps in the time from different instruments
        if not self.multi:
            raise ValueError('Model is not multi_instrument')

        def minmax(x):
            return x.min(), x.max()

        # are the instrument identifiers all sorted?
        # st = np.lexsort(np.vstack([self.t, self.obs]))
        obs_is_sorted = np.all(np.diff(self.obs) >= 0)

        # if not, which ones are not sorted?
        if not obs_is_sorted:
            which_not_sorted = np.unique(self.obs[1:][np.diff(self.obs) < 0])

        overlap = []
        for i in range(1, self.n_instruments):
            t1min, t1max = minmax(self.t[self.obs == i])
            t2min, t2max = minmax(self.t[self.obs == i + 1])
            # if the instrument IDs are sorted or these two instruments
            # (i and i+1) are not the ones not-sorted
            if obs_is_sorted or i not in which_not_sorted:
                if t2min < t1max:
                    overlap.append((i, i + 1))
            # otherwise the check is different
            else:
                if t1min < t2max:
                    overlap.append((i, i + 1))

        return len(overlap) > 0, overlap

    @property
    def _offset_times(self):
        if not self.multi:
            raise ValueError('Model is not multi_instrument, no offset times')

        # check for overlaps
        has_overlaps, overlap = self._time_overlaps
        if has_overlaps:
            _o = []
            m = np.full_like(self.obs, True, dtype=bool)
            for ov in overlap:
                _o.append(self.t[self.obs == ov[0]].max())
                _o.append(self.t[self.obs == ov[1]].min())
                m &= self.obs != ov[0]

            _1 = self.t[m][np.ediff1d(self.obs[m], 0, None) != 0]
            _2 = self.t[m][np.ediff1d(self.obs[m], None, 0) != 0]
            return np.sort(np.r_[_o, np.mean((_1, _2), axis=0)])

        # otherwise it's much easier
        else:
            _1 = self.t[np.ediff1d(self.obs, 0, None) != 0]
            _2 = self.t[np.ediff1d(self.obs, None, 0) != 0]
            return np.mean((_1, _2), axis=0)

    @property
    def data_properties(self):
        prop = {
            'time span': (self.t.ptp(), 'days', True),
            'mean time gap': (np.ediff1d(self.t).mean(), 'days', True),
            'median time gap': (np.median(np.ediff1d(self.t)), 'days', True),
            'shortest time gap': (np.ediff1d(self.t).min(), 'days', True),
            'longest time gap': (np.ediff1d(self.t).max(), 'days', True),
        }
        width = max(list(map(len, prop.keys()))) + 2
        for k, v in prop.items():
            print(f'{k:{width}s}: {v[0]:10.6f}  {v[1]}', end=' ')
            if v[2]:
                print(f'({1/v[0]:10.6f} {v[1]}⁻¹)')


    @property
    def eta1(self):
        if self.GPmodel:
            return self.posterior_sample[:, self.indices['GPpars']][:, 0]
        return None

    @property
    def eta2(self):
        if self.GPmodel:
            i = 2 if self.model == 'RVFWHMmodel' else 1
            return self.posterior_sample[:, self.indices['GPpars']][:, i]
        return None

    @property
    def eta3(self):
        if self.GPmodel:
            i = 3 if self.model == 'RVFWHMmodel' else 2
            return self.posterior_sample[:, self.indices['GPpars']][:, i]
        return None

    @property
    def eta4(self):
        if self.GPmodel:
            i = 4 if self.model == 'RVFWHMmodel' else 3
            return self.posterior_sample[:, self.indices['GPpars']][:, i]
        return None



    # most of the following methods just dispatch to display


    def phase_plot(self, sample, highlight=None, **kwargs):
        """ Plot the phase curves given the solution in `sample` """
        return display.phase_plot(self, sample, highlight, **kwargs)

    def make_plots(self, options, save_plots=False):
        display.make_plots(self, options, save_plots)

    def make_plot1(self, **kwargs):
        """ Plot the histogram of the posterior for Np """
        return display.make_plot1(self, **kwargs)

    plot1 = make_plot1
    plot_posterior_np = make_plot1

    def make_plot2(self, nbins=100, bins=None, plims=None, logx=True,
                   density=False, kde=False, kde_bw=None, show_peaks=False,
                   show_prior=False, show_year=True, show_timespan=True,
                   separate_colors=False, **kwargs):
        """
        Plot the histogram (or the kde) of the posterior for the orbital period(s).
        Optionally provide the number of histogram bins, the bins themselves, the
        limits in orbital period, or the kde bandwidth. If both `kde` and
        `show_peaks` are true, the routine attempts to plot the most prominent
        peaks in the posterior.
        """
        args = locals().copy()
        args.pop('self')
        return display.make_plot2(self, **args, **kwargs)

    plot2 = make_plot2

    def make_plot3(self,
                   points=True,
                   gridsize=50,
                   **kwargs):
        """
        Plot the 2d histograms of the posteriors for semi-amplitude and orbital
        period and eccentricity and orbital period. If `points` is True, plot
        each posterior sample, else plot hexbins
        """
        return display.make_plot3(self, points, gridsize, **kwargs)

    plot3 = make_plot3

    def make_plot4(self, *args, **kwargs):
        """
        Plot histograms for the GP hyperparameters. If Np is not None,
        highlight the samples with Np Keplerians.
        """
        if self.model == 'RVFWHMmodel':
            return display.make_plot4_rvfwhm(self, *args, **kwargs)
        else:
            return display.make_plot4(self, *args, **kwargs)

    plot4 = make_plot4

    def make_plot5(self, include_jitters=False, show=True, ranges=None):
        """ Corner plot for the GP hyperparameters """
        return display.make_plot5(self, include_jitters, show, ranges)

    plot5 = make_plot5

    def get_sorted_planet_samples(self, full=True):
        # all posterior samples for the planet parameters
        # this array is nsamples x (n_dimensions*max_components)
        # that is, nsamples x 5, nsamples x 10, for 1 and 2 planets for example
        if full:
            samples = self.posterior_sample.copy()
        else:
            samples = self.posterior_sample[:, self.indices['planets']].copy()

        if self.max_components == 0:
            return samples

        # here we sort the samples array by the orbital period
        # this is a bit difficult because the organization of the array is
        # P1 P2 K1 K2 ....
        sorted_samples = samples.copy()
        n = self.max_components * self.n_dimensions
        mc = self.max_components
        p = samples[:, self.indices['planets.P']]
        ind_sort_P = np.arange(p.shape[0])[:, np.newaxis], np.argsort(p)

        for par in ('P', 'K', 'φ', 'e', 'ω', 'ωdot'):
            sorted_samples[:, self.indices[f'planets.{par}']] = \
                samples[:, self.indices[f'planets.{par}']][ind_sort_P]

        return sorted_samples

    def apply_cuts_period(self, samples, pmin=None, pmax=None,
                          return_mask=False):
        """ apply cuts in orbital period """
        too_low_periods = np.zeros_like(samples[:, 0], dtype=bool)
        too_high_periods = np.zeros_like(samples[:, 0], dtype=bool)

        if pmin is not None:
            too_low_periods = samples[:, 0] < pmin
            samples = samples[~too_low_periods, :]

        if pmax is not None:
            too_high_periods = samples[:, 1] > pmax
            samples = samples[~too_high_periods, :]

        if return_mask:
            mask = ~too_low_periods & ~too_high_periods
            return samples, mask
        else:
            return samples

    def corner_planet_parameters(self, fig=None, pmin=None, pmax=None):
        """ Corner plot of the posterior samples for the planet parameters """

        labels = [r'$P$', r'$K$', r'$\phi$', 'ecc', 'va']

        samples = self.get_sorted_planet_samples()
        samples = self.apply_cuts_period(samples, pmin, pmax)

        # samples is still nsamples x (n_dimensions*max_components)
        # let's separate each planets' parameters
        data = []
        for i in range(self.max_components):
            data.append(samples[:, i::self.max_components])

        # separate bins for each parameter
        bins = []
        for planetp in data:
            if hist_tools_available:
                bw = hist_tools.freedman_bin_width
                # bw = hist_tools.knuth_bin_width
                this_planet_bins = []
                for sample in planetp.T:
                    this_planet_bins.append(
                        bw(sample, return_bins=True)[1].size)
                bins.append(this_planet_bins)
            else:
                bins.append(None)

        # set the parameter ranges to include everythinh
        def r(x, over=0.2):
            return x.min() - over * x.ptp(), x.max() + over * x.ptp()

        ranges = []
        for i in range(self.n_dimensions):
            i1, i2 = self.max_components * i, self.max_components * (i + 1)
            ranges.append(r(samples[:, i1:i2]))

        #
        c = corner.corner
        colors = plt.rcParams["axes.prop_cycle"]

        for i, (datum, colorcycle) in enumerate(zip(data, colors)):
            fig = c(
                datum,
                fig=fig,
                labels=labels,
                show_titles=len(data) == 1,
                plot_contours=False,
                plot_datapoints=True,
                plot_density=False,
                bins=bins[i],
                range=ranges,
                color=colorcycle['color'],
                # fill_contours=True, smooth=True,
                # contourf_kwargs={'cmap':plt.get_cmap('afmhot'), 'colors':None},
                #hexbin_kwargs={'cmap':plt.get_cmap('afmhot_r'), 'bins':'log'},
                hist_kwargs={'normed': True},
                # range=[1., 1., (0, 2*np.pi), (0., 1.), (0, 2*np.pi)],
                data_kwargs={
                    'alpha': 1,
                    'ms': 3,
                    'color': colorcycle['color']
                },
            )

        plt.show()

    def corner_known_object(self, fig=None):  # ,together=False):
        """ Corner plot of the posterior samples for the known object parameters """
        if not self.KO:
            print(
                'Model has no known object! corner_known_object() doing nothing...'
            )
            return

        
        if self.model == 'RV_binaries_model':
            numpar = 6
            labels = [r'$P$', r'$K$', r'$\phi$', 'ecc', 'w', 'wdot']
        else:
            numpar = 5
            labels = [r'$P$', r'$K$', r'$\phi$', 'ecc', 'w']
        for i in range(self.KOpars.shape[1] // numpar):
            # if together and i>0:
            #     fig = cfig
            kw = dict(show_titles=True, scale_hist=True, quantiles=[0.5], plot_density=False,
                      plot_contours=False, plot_datapoints=True)
            cfig = corner.corner(self.KOpars[:, i::self.nKO], fig=fig,
                                 labels=labels, hist_kwars={'normed': True}, **kw)
            cfig.set_figwidth(10)
            cfig.set_figheight(8)

    def plot_random_planets(self,
                            ncurves=50,
                            samples=None,
                            over=0.1,
                            pmin=None,
                            pmax=None,
                            show_vsys=False,
                            Np=None,
                            ntt=10000,
                            full_plot=False,
                            **kwargs):
        """
        Display the RV data together with curves from the posterior predictive.
        A total of `ncurves` random samples are chosen, and the Keplerian 
        curves are calculated covering 100 + `over`% of the data timespan.
        If the model has a GP component, the prediction is calculated using the
        GP hyperparameters for each of the random samples.
        """
        if self.model == 'RVFWHMmodel':
            return display.plot_random_samples_rvfwhm(self, **kwargs)
        else:
            return display.plot_random_samples(self, **kwargs)

    plot6 = plot_random_planets

    """
    This is probably a bad idea...
    def plot_random_planets_pyqt(self, ncurves=50, over=0.2, pmin=None,
                                 pmax=None, show_vsys=False, show_trend=False,
                                 Np=None):
        #Same as plot_random_planets but using pyqtgraph.

        import pyqtgraph as pg
        pg.setConfigOption('background', 'w')
        pg.setConfigOption('foreground', 'k')

        def color(s, alpha):
            brush = list(pg.colorTuple(pg.mkColor(s)))
            brush[-1] = alpha * 255
            return brush

        # colors = [cc['color'] for cc in plt.rcParams["axes.prop_cycle"]]

        samples = self.get_sorted_planet_samples()
        if self.max_components > 0:
            samples, mask = \
                self.apply_cuts_period(samples, pmin, pmax, return_mask=True)
        else:
            mask = np.ones(samples.shape[0], dtype=bool)

        t = self.data[:, 0].copy()
        if t[0] > 24e5:
            t -= 24e5

        tt = np.linspace(t.min() - over * t.ptp(),
                         t.max() + over * t.ptp(), 10000 + int(100 * over))

        if self.GPmodel:
            # let's be more reasonable for the number of GP prediction points
            ## OLD: linearly spaced points (lots of useless points within gaps)
            # ttGP = np.linspace(t[0], t[-1], 1000 + t.size*3)
            ## NEW: have more points near where there is data
            kde = gaussian_kde(t)
            ttGP = kde.resample(25000 + t.size * 3).reshape(-1)
            # constrain ttGP within observed times, to not waste (this could go...)
            ttGP = (ttGP + t[0]) % t.ptp() + t[0]
            ttGP = np.r_[ttGP, t]
            ttGP.sort()  # in-place

            if t.size > 100:
                ncurves = 10

        y = self.data[:, 1].copy()
        yerr = self.data[:, 2].copy()

        ncurves = min(ncurves, samples.shape[0])

        # select random `ncurves` indices
        # from the (sorted, period-cut) posterior samples
        ii = np.random.randint(samples.shape[0], size=ncurves)

        if self.KO:
            # title = 'Keplerian curve from known object removed'
            title = 'Posterior samples in RV data space'
            plt = pg.plot(title=title)
            # fig, (ax, ax1) = plt.subplots(1, 2, figsize=[2 * 6.4, 4.8],
            #                               constrained_layout=True)
        else:
            plt = pg.plot()
            # fig, ax = plt.subplots(1, 1)

        # ax.set_title('Posterior samples in RV data space')
        # ax.autoscale(False)
        # ax.use_sticky_edges = False

        ## plot the Keplerian curves
        v_KO = np.zeros((ncurves, tt.size))
        v_KO_at_t = np.zeros((ncurves, t.size))
        for icurve, i in enumerate(ii):
            v = np.zeros_like(tt)
            v_at_t = np.zeros_like(t)

            if self.GPmodel:
                v_at_ttGP = np.zeros_like(ttGP)

            # known object, if set
            if self.KO:
                pars = self.KOpars[i]
                P = pars[0]
                K = pars[1]
                phi = pars[2]
                t0 = self.M0_epoch - (P * phi) / (2. * np.pi)
                ecc = pars[3]
                w = pars[4]

                v += keplerian(tt, P, K, ecc, w, t0, 0.)
                v_KO[icurve] = v

                v_at_t += keplerian(t, P, K, ecc, w, t0, 0.)
                v_KO_at_t[icurve] = v_at_t
                # ax.plot(tt, v_KO[icurve], alpha=0.4, color='g', ls='-')
                # ax.add_line(plt.Line2D(tt, v_KO[icurve]))

                plt.plot(tt, v_KO[icurve], pen=color('g', 0.2), symbol=None)

            # get the planet parameters for the current (ith) sample
            pars = samples[i, :].copy()
            # how many planets in this sample?
            nplanets = pars.size / self.n_dimensions
            if Np is not None and nplanets != Np:
                continue
            # add the Keplerians for each of the planets
            for j in range(int(nplanets)):
                P = pars[j + 0 * self.max_components]
                if P == 0.0 or np.isnan(P):
                    continue
                K = pars[j + 1 * self.max_components]
                phi = pars[j + 2 * self.max_components]
                t0 = self.M0_epoch - (P * phi) / (2. * np.pi)
                ecc = pars[j + 3 * self.max_components]
                w = pars[j + 4 * self.max_components]
                v += keplerian(tt, P, K, ecc, w, t0, 0.)
                v_at_t += keplerian(t, P, K, ecc, w, t0, 0.)
                if self.GPmodel:
                    v_at_ttGP += keplerian(ttGP, P, K, ecc, w, t0, 0.)

            # systemic velocity for the current (ith) sample
            vsys = self.posterior_sample[mask][i, -1]
            v += vsys
            v_at_t += vsys
            if self.GPmodel:
                v_at_ttGP += vsys

            # add the trend, if present
            if self.trend:
                v += self.trendpars[i] * (tt - self.tmiddle)
                v_at_t += self.trendpars[i] * (t - self.tmiddle)
                if self.GPmodel:
                    v_at_ttGP += self.trendpars[i] * (ttGP - self.tmiddle)
                if show_trend:
                    plt.plot(tt,
                             vsys + self.trendpars[i] * (tt - self.tmiddle),
                             pen=color('m', 0.2), symbol=None)
                    # ax.plot(tt, vsys + self.trendpars[i] * (tt - self.tmiddle),
                    #         alpha=0.2, color='m', ls=':')
                    # if self.KO:
                    #     ax1.plot(
                    #         tt, vsys + self.trendpars[i] * (tt - self.tmiddle),
                    #         alpha=0.2, color='m', ls=':')

            # plot the MA "prediction"
            # if self.MAmodel:
            #     vMA = v_at_t.copy()
            #     dt = np.ediff1d(self.t)
            #     sigmaMA, tauMA = self.MA.mean(axis=0)
            #     vMA[1:] += sigmaMA * np.exp(np.abs(dt) / tauMA) * (self.y[:-1] - v_at_t[:-1])
            #     vMA[np.abs(vMA) > 1e6] = np.nan
            #     ax.plot(t, vMA, 'o-', alpha=1, color='m')

            # v only has the Keplerian components, not the GP predictions
            plt.plot(tt, v, pen=color('k', 0.2), symbol=None)
            # ax.plot(tt, v, alpha=0.2, color='k')

            # add the instrument offsets, if present
            if self.multi and len(self.data_file) > 1:
                number_offsets = self.inst_offsets.shape[1]
                for j in range(number_offsets + 1):
                    if j == number_offsets:
                        # the last dataset defines the systemic velocity,
                        # so the offset is zero
                        of = 0.
                    else:
                        of = self.inst_offsets[i, j]

                    instrument_mask = self.obs == j + 1
                    start = t[instrument_mask].min()
                    end = t[instrument_mask].max()
                    ptp = t[instrument_mask].ptp()
                    time_mask = (tt > start - over * ptp) & (tt <
                                                             end + over * ptp)

                    v_i = v.copy()
                    v_i[time_mask] += of
                    # ax.plot(tt[time_mask], v_i[time_mask], alpha=0.1,
                    #         color=lighten_color(colors[j], 1.5))

                    time_mask = (t >= start) & (t <= end)
                    v_at_t[time_mask] += of
                    if self.GPmodel:
                        time_mask = (ttGP >= start) & (ttGP <= end)
                        v_at_ttGP[time_mask] += of
            else:
                pass
                # if not self.GPmodel:
                # ax.plot(tt, v, alpha=0.1, color='k')
                # if self.KO:
                #     ax1.plot(tt, v - v_KO[icurve], alpha=0.1, color='k')

            # plot the GP prediction
            if self.GPmodel:
                self.GP.kernel.setpars(self.eta1[i], self.eta2[i],
                                       self.eta3[i], self.eta4[i])
                mu = self.GP.predict(y - v_at_t, ttGP, return_std=False)
                # ax.plot(ttGP, mu + v_at_ttGP, alpha=0.2, color='plum')

            if show_vsys:
                pass
                # ax.plot(t, vsys * np.ones_like(t), alpha=0.1, color='r',
                #         ls='--')
                # if self.KO:
                #     ax1.plot(t, vsys * np.ones_like(t), alpha=0.1, color='r',
                #              ls='--')

                if self.multi:
                    for j in range(self.inst_offsets.shape[1]):
                        instrument_mask = self.obs == j + 1
                        start = t[instrument_mask].min()
                        end = t[instrument_mask].max()

                        of = self.inst_offsets[i, j]

                        # ax.hlines(vsys + of, xmin=start, xmax=end, alpha=0.2,
                        #           color=colors[j])

        ## we could also choose to plot the GP prediction using the median of
        ## the hyperparameters posterior distributions
        # if self.GPmodel:
        #     # set the GP parameters to the median (or mean?) of their posteriors
        #     eta1, eta2, eta3, eta4 = np.median(self.etas, axis=0)
        #     # eta1, eta2, eta3, eta4 = np.mean(self.etas, axis=0)
        #     self.GP.kernel.setpars(eta1, eta2, eta3, eta4)
        #
        #     # set the orbital parameters to the median of their posteriors
        #     P,K,phi,ecc,w = np.median(samples, axis=0)
        #     t0 = t[0] - (P*phi)/(2.*np.pi)
        #     mu_orbital = keplerian(t, P, K, ecc, w, t0, 0.)
        #
        #     # calculate the mean and std prediction from the GP model
        #     mu, std = self.GP.predict(y - mu_orbital, ttGP, return_std=True)
        #     mu_orbital = keplerian(ttGP, P, K, ecc, w, t0, 0.)
        #
        #     # 2-sigma region around the predictive mean
        #     ax.fill_between(ttGP, y1=mu+mu_orbital-2*std, y2=mu+mu_orbital+2*std,
        #                     alpha=0.3, color='m')

        # ax.use_sticky_edges = True
        # ax.autoscale(True)

        ## plot the data
        if self.multi:
            for j in range(self.inst_offsets.shape[1] + 1):
                m = self.obs == j + 1
                err = pg.ErrorBarItem(x=t[m], y=y[m], height=yerr[m],
                                        beam=0, pen={'color':
                                                    'r'})  #, 'width':0})
                plt.addItem(err)
                plt.plot(t[m], y[m], pen=None, symbol='o')
                # ax.errorbar(t[m], y[m], yerr[m], fmt='o', color=colors[j],
                #             label=self.data_file[j])
                # if self.KO:
                #     ax1.errorbar(t[m], y[m] - v_KO_at_t.mean(axis=0)[m],
                #                  yerr[m], fmt='o', color=colors[j],
                #                  label=self.data_file[j])
            # ax.legend()
        else:
            ax.errorbar(t, y, yerr, fmt='o')
            if self.KO:
                ax1.errorbar(t, y - v_KO_at_t.mean(axis=0), yerr, fmt='o')

        return
        ax.set(xlabel='Time [days]', ylabel='RV [m/s]')
        if self.KO:
            ax1.set(xlabel='Time [days]', ylabel='RV [m/s]')
        # plt.tight_layout()

        if self.save_plots:
            filename = 'kima-showresults-fig6.png'
            print('saving in', filename)
            fig.savefig(filename)
    """

    def hist_vsys(self, show_offsets=True, specific=None, show_prior=False,
                  **kwargs):
        """ 
        Plot the histogram of the posterior for the systemic velocity and for
        the between-instrument offsets (if `show_offsets` is True and the model
        has multiple instruments). If `specific` is not None, it should be a
        tuple with the name of the datafiles for two instruments (matching
        `self.data_file`). In that case, this function works out the RV offset
        between the `specific[0]` and `specific[1]` instruments.
        """
        args = locals().copy()
        args.pop('self')
        args.pop('kwargs')
        return display.hist_vsys(self, **args, **kwargs)

    def hist_jitter(self, show_prior=False, **kwargs):
        """ 
        Plot the histogram of the posterior for the additional white noise 
        """
        return display.hist_jitter(self, show_prior, **kwargs)

    def hist_correlations(self):
        """ 
        Plot the histogram of the posterior for the activity correlations
        """
        return display.hist_correlations(self)

    def hist_trend(self, per_year=True, show_prior=False, ax=None):
        """ 
        Plot the histogram of the posterior for the coefficients of the trend
        """
        return display.hist_trend(self, per_year, show_prior, ax)

    def hist_MA(self):
        """ Plot the histogram of the posterior for the MA parameters """
        return display.hist_MA(self)

    def hist_nu(self, show_prior=False, **kwargs):
        """
        Plot the histogram of the posterior for the Student-t degrees of freedom
        """
        return display.hist_nu(self, show_prior, **kwargs)<|MERGE_RESOLUTION|>--- conflicted
+++ resolved
@@ -442,12 +442,11 @@
             self.GPmodel = False
 
         if self.GPmodel:
-<<<<<<< HEAD
             if self.GPkernel is KERNEL.standard:
                 n_hyperparameters = 4
             elif self.GPkernel is KERNEL.celerite:
                 n_hyperparameters = 3
-=======
+
             if self.model in ['RVmodel', 'RV_binaries_model']:
                 try:
                     n_hyperparameters = {
@@ -458,7 +457,6 @@
                 except KeyError:
                     raise ValueError(
                         f'GP kernel = {self.GPkernel} not recognized')
->>>>>>> ccba6cc4
 
             # Changed by ACC 1/12/21 (add n_act_ind)
             start_hyperpars = start_parameters + n_trend + n_inst_offsets + n_act_ind + 1
@@ -469,16 +467,6 @@
             iend = istart + n_hyperparameters
             self.etas = self.posterior_sample[:, istart:iend]
 
-            if self.GPkernel is KERNEL.standard:
-                self.GP = GP(QPkernel(1, 1, 1, 1), self.data[:, 0],
-                             self.data[:, 2], white_noise=0.)
-
-<<<<<<< HEAD
-            elif self.GPkernel is KERNEL.celerite:
-                self.GP = GP_celerite(QPkernel_celerite(η1=1, η2=1, η3=1),
-                                      self.data[:, 0], self.data[:, 2],
-                                      white_noise=0.)
-=======
             self._current_column += n_hyperparameters
             self.indices['GPpars_start'] = istart
             self.indices['GPpars_end'] = iend
@@ -501,7 +489,6 @@
                 }
                 self.GP1 = GPs[self.GPkernel]
                 self.GP2 = deepcopy(GPs[self.GPkernel])
->>>>>>> ccba6cc4
 
             self.indices['GPpars_start'] = start_hyperpars
             self.indices['GPpars_end'] = start_hyperpars + n_hyperparameters
