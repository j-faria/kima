--- conflicted
+++ resolved
@@ -380,15 +380,10 @@
     if Np is not None:
         m = res.posterior_sample[:, res.index_component] == Np
 
-<<<<<<< HEAD
-    nplots = int(np.ceil(n / 2))
-    fig, axes = plt.subplots(2, nplots)
-=======
     fig, axes = plt.subplots(2, int(np.ceil(len(available_etas) / 2)))
 
     if res.GPkernel is KERNEL.celerite:
         axes[-1, -1].axis('off')
->>>>>>> 15e13159
 
     for i, eta in enumerate(available_etas):
         ax = np.ravel(axes)[i]
