--- conflicted
+++ resolved
@@ -10,13 +10,8 @@
 int main(int argc, char** argv)
 {
 
-<<<<<<< HEAD
-	Data::get_instance().loadnew("data/test_offsets.rdb", "kms");
-    // return 0;
-=======
 	Data::get_instance().loadnew("/home/joao/phd/free-np-paper/data/HD10180.kms.rv", "kms");
     //return 0;
->>>>>>> c0e4042e
 
 	start<MyModel>(argc, argv);
 	return 0;
