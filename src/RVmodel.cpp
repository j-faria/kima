--- conflicted
+++ resolved
@@ -1274,12 +1274,9 @@
 
     fout << "[kima]" << endl;
 
-<<<<<<< HEAD
     fout << "model: " << "RVmodel" << endl << endl;
-=======
     fout << "fix: " << fix << endl;
     fout << "npmax: " << npmax << endl << endl;
->>>>>>> 9c8c92fc
 
     fout << "GP: " << GP << endl;
     if (GP)
