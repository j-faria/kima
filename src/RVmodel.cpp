--- conflicted
+++ resolved
@@ -1018,15 +1018,10 @@
     if(MA)
         out << sigmaMA << '\t' << tauMA << '\t';
 
-<<<<<<< HEAD
     if(known_object){ // KO mode!
         for(int i=0; i<n_known_object; i++)
             out << KO_P[i] << "\t" << KO_K[i] << "\t" << KO_phi[i] << "\t" << KO_e[i] << "\t" << KO_w[i] << "\t";
     }
-=======
-    if(known_object) // KO mode!
-        out << KO_P << "\t" << KO_K << "\t" << KO_phi << "\t" << KO_e << "\t" << KO_w << "\t";
->>>>>>> 12d6663b
 
     planets.print(out);
 
@@ -1130,11 +1125,8 @@
     fout << "degree: " << degree << endl;
     fout << "multi_instrument: " << multi_instrument << endl;
     fout << "known_object: " << known_object << endl;
-<<<<<<< HEAD
     fout << "n_known_object: " << n_known_object << endl;
-=======
     fout << "studentt: " << studentt << endl;
->>>>>>> 12d6663b
     fout << "indicator_correlations: " << data.indicator_correlations << endl;
     fout << "indicators: ";
     for (auto f: data.indicator_names){
