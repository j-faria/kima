#include "Data.h"
#include <fstream>
#include <iostream>
#include <iomanip>
#include <sstream>
#include <numeric>
#include <algorithm>
#include <string>
#include <vector>

using namespace std;

typedef vector <double> record_t;
typedef vector <record_t> data_t;


Data Data::instance;

Data::Data()
{

}

void Data::load(const char* filename)
{
  fstream fin(filename, ios::in);
  if(!fin)
  {
    cerr<<"# Error. Couldn't open file "<<filename<<endl;
    return;
  }

  // Empty the vectors
  t.clear();
  y.clear();
  sig.clear();

  int it = 0;
  double temp1, temp2, temp3;
  while(fin>>temp1 && fin>>temp2 && fin>>temp3)
  {
    /*if (it==0 || it==1) {
      it++;
      continue;
    }*/
    t.push_back(temp1);
    y.push_back(temp2);
    sig.push_back(temp3);
    it++;
  }
  cout<<"# Loaded "<<t.size()<<" data points from file "
      <<filename<<endl;
  fin.close();
  //cout<<it<<endl;

  double mean = std::accumulate(y.begin(), y.end(), 0.0) / y.size();
  //cout<<mean<<endl;

  // this is probably a stupid way to substract the mean and convert to m/s
  std::transform( y.begin(), y.end(), y.begin(), std::bind2nd( minus<double>(), mean ) );
  std::transform( y.begin(), y.end(), y.begin(), std::bind2nd( multiplies<double>(), 1000. ) );
  std::transform( y.begin(), y.end(), y.begin(), std::bind2nd( plus<double>(), mean ) );

  // the errorbars just need to be converted to m/s
  std::transform( sig.begin(), sig.end(), sig.begin(), std::bind2nd( multiplies<double>(), 1000. ) );
  
  //for (std::vector<double>::const_iterator i = sig.begin(); i != sig.end(); ++i)
    //std::cout << *i << '\n';
  //std::cout << '\n';
}



//-----------------------------------------------------------------------------
// Let's overload the stream input operator to read a list of CSV fields (which a CSV record).
istream& operator >> ( istream& ins, record_t& record )
  {
  // make sure that the returned record contains only the stuff we read now
  record.clear();

  // read the entire line into a string (a CSV record is terminated by a newline)
  string line;
  getline( ins, line );

  // now we'll use a stringstream to separate the fields out of the line
  stringstream ss( line );

  // convert each field to a double and 
  // add the newly-converted field to the end of the record
  double f;
  while (ss >> f)
    record.push_back(f);
  
  // Now we have read a single line, converted into a list of fields, converted the fields
  // from strings to doubles, and stored the results in the argument record, so
  // we just return the argument stream as required for this kind of input overload function.
  return ins;
  }

//-----------------------------------------------------------------------------
// Let's likewise overload the stream input operator to read a list of CSV records.
// This time it is a little easier, just because we only need to worry about reading
// records, and not fields.
istream& operator >> ( istream& ins, data_t& data )
  {
  // used to hold the header
  data_t header;
  // make sure that the returned data only contains the CSV data we read here
  data.clear();

  // For every record we can read from the file, append it to our resulting data
  // except if it's in the header
  int i = 0;
  record_t record;
  while (ins >> record)
    {
      if (i==0 || i==1) header.push_back(record);
      else data.push_back(record);
        i++;
    }

  // Again, return the argument stream
  return ins;  
  }


void Data::loadnew(const char* filename, const char* fileunits)
  /* 
  Read in tab/space separated file `filename` with columns
  time  vrad  error
  where vrad and error are in units `fileunits` (either "kms" or "ms")
  */
  {
  // Here is the data we want.
  data_t data;

  // Empty the vectors
  t.clear();
  y.clear();
  sig.clear();

  obsi.clear();

  // Here is the file containing the data. Read it into data.
  ifstream infile( filename );
  infile >> data;

  // Complain if something went wrong.
  if (!infile.eof())
    {
    cout << "Fooey!\n";
    }

  infile.close();

  // Otherwise, list some basic information about the file.
  cout << "# Loaded " << data.size() << " data points from file "
                 <<filename<<endl;

  double factor = 1.;
  if(fileunits == "kms") factor = 1E3;
  

  for (unsigned n = 0; n < data.size(); n++)
    {
<<<<<<< HEAD
  	t.push_back(data[n][0]);
  	y.push_back(data[n][1]);
  	sig.push_back(data[n][2]);

    obsi.push_back(data[n][3]);
=======
      t.push_back(data[n][0]);
      y.push_back(data[n][1] * factor);
      sig.push_back(data[n][2] * factor);
>>>>>>> d9a41c1f
    }

  }<|MERGE_RESOLUTION|>--- conflicted
+++ resolved
@@ -163,17 +163,10 @@
 
   for (unsigned n = 0; n < data.size(); n++)
     {
-<<<<<<< HEAD
-  	t.push_back(data[n][0]);
-  	y.push_back(data[n][1]);
-  	sig.push_back(data[n][2]);
-
-    obsi.push_back(data[n][3]);
-=======
       t.push_back(data[n][0]);
       y.push_back(data[n][1] * factor);
       sig.push_back(data[n][2] * factor);
->>>>>>> d9a41c1f
+      obsi.push_back(data[n][3]);
     }
 
   }