#include "DNest4.h"
#include "Data.h"
#include "RVmodel.h"

using namespace DNest4;

#include "default_priors.h"

const bool obs_after_HARPS_fibers = false;
const bool GP = false;
const bool hyperpriors = false;
const bool trend = false;
const bool multi_instrument = true; // RVs come from multiple instruments

RVmodel::RVmodel():fix(true),npmax(1)
{
    auto data = Data::get_instance();
    double ymin = data.get_y_min();
    double ymax = data.get_y_max();
    double RVspan = data.get_RV_span();

    // set the prior for the systemic velocity
    Cprior = new Uniform(ymin, ymax);
    // set the prior for the between-instrument offsets
    offsets_prior = new Uniform(-RVspan, RVspan);

    // note: there is one extra white noise (jitter) parameter per instrument
    // they all share the same prior, defined as Jprior

    save_setup();
}


int main(int argc, char** argv)
{
    // set the RV data files from multiple instruments
    std::vector<char*> datafiles = {"HD106252_ELODIE.txt",
                                     "HD106252_HET.txt",
                                     "HD106252_HJS.txt",
                                     "HD106252_Lick.txt"
<<<<<<< HEAD
                                   };

    // note: all files should have the same structure, and be in the same units
    Data::get_instance().load_multi(datafiles, "ms", 2);

    // could also do (but not both!)
    //char* datafile = "HD106252_joined.txt";
    //Data::get_instance().load_multi(datafile, "ms", 1);
=======
                                     };

    // note: all files should have the same structure, and be in the same units
    Data::get_instance().load_multi(datafiles, "ms", 2);
>>>>>>> dc1659d6

    // set the sampler and run it
    Sampler<RVmodel> sampler = setup<RVmodel>(argc, argv);
    sampler.run(100);

    return 0;
}<|MERGE_RESOLUTION|>--- conflicted
+++ resolved
@@ -38,7 +38,6 @@
                                      "HD106252_HET.txt",
                                      "HD106252_HJS.txt",
                                      "HD106252_Lick.txt"
-<<<<<<< HEAD
                                    };
 
     // note: all files should have the same structure, and be in the same units
@@ -47,12 +46,6 @@
     // could also do (but not both!)
     //char* datafile = "HD106252_joined.txt";
     //Data::get_instance().load_multi(datafile, "ms", 1);
-=======
-                                     };
-
-    // note: all files should have the same structure, and be in the same units
-    Data::get_instance().load_multi(datafiles, "ms", 2);
->>>>>>> dc1659d6
 
     // set the sampler and run it
     Sampler<RVmodel> sampler = setup<RVmodel>(argc, argv);
